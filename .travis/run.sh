#!/bin/bash

set -e
set -x

<<<<<<< HEAD
if [[ "${MACAPP_ENV}" == "system" ]]; then
    ./build-app.sh
else
    source ~/.venv/bin/activate
    tox -e $TOX_ENV
fi
=======
if [[ "$(uname -s)" == "Darwin" ]]; then
    eval "$(pyenv init -)"
fi

source ~/.venv/bin/activate
tox -e $TOX_ENV -- $TOX_FLAGS
>>>>>>> eb30a843
<|MERGE_RESOLUTION|>--- conflicted
+++ resolved
@@ -3,18 +3,13 @@
 set -e
 set -x
 
-<<<<<<< HEAD
+if [[ "$(uname -s)" == "Darwin" ]]; then
+    eval "$(pyenv init -)"
+fi
+
 if [[ "${MACAPP_ENV}" == "system" ]]; then
     ./build-app.sh
 else
     source ~/.venv/bin/activate
     tox -e $TOX_ENV
-fi
-=======
-if [[ "$(uname -s)" == "Darwin" ]]; then
-    eval "$(pyenv init -)"
-fi
-
-source ~/.venv/bin/activate
-tox -e $TOX_ENV -- $TOX_FLAGS
->>>>>>> eb30a843
+fi