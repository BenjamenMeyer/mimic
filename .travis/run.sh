#!/bin/bash

set -e
set -x

if [[ "$(uname -s)" == "Darwin" ]]; then
    eval "$(pyenv init -)"
fi

<<<<<<< HEAD
if [[ "${MACAPP_ENV}" == "system" ]]; then
    ./build-app.sh
else
    source ~/.venv/bin/activate
    tox -e $TOX_ENV
fi
=======
source ~/.venv/bin/activate
tox --develop -e $TOX_ENV -- $TOX_FLAGS
>>>>>>> 0e731cf3
<|MERGE_RESOLUTION|>--- conflicted
+++ resolved
@@ -7,14 +7,9 @@
     eval "$(pyenv init -)"
 fi
 
-<<<<<<< HEAD
 if [[ "${MACAPP_ENV}" == "system" ]]; then
     ./build-app.sh
 else
     source ~/.venv/bin/activate
-    tox -e $TOX_ENV
-fi
-=======
-source ~/.venv/bin/activate
-tox --develop -e $TOX_ENV -- $TOX_FLAGS
->>>>>>> 0e731cf3
+    tox --developer -e $TOX_ENV -- $TOX_FLAGS
+fi