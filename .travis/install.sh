#!/bin/bash

set -e
set -x

if [[ "$(uname -s)" == 'Darwin' ]]; then
    DARWIN=true
else
    DARWIN=false
fi

if [[ "$DARWIN" = true ]]; then

    brew update

    if which pyenv > /dev/null; then
        eval "$(pyenv init -)"
    fi

    case "${TOXENV}" in
        py27)
            brew upgrade pyenv
            pyenv install 2.7.9
            pyenv global 2.7.9
            ;;
        pypy)
            brew upgrade pyenv
            pyenv install pypy-2.6.1
            pyenv global pypy-2.6.1
            ;;
    esac
    pyenv rehash
    pip install --user virtualenv
else
    # temporary pyenv installation to get pypy-2.6 before container infra upgrade
    if [[ "${TOXENV}" == "pypy" ]]; then
        git clone https://github.com/yyuu/pyenv.git ~/.pyenv
        PYENV_ROOT="$HOME/.pyenv"
        PATH="$PYENV_ROOT/bin:$PATH"
        eval "$(pyenv init -)"
        pyenv install pypy-2.6.1
        pyenv global pypy-2.6.1
    fi
    pip install virtualenv
fi

if [[ "${MACAPP_ENV}" == "system" ]]; then
    brew install python
else
    python -m virtualenv ~/.venv
    source ~/.venv/bin/activate
<<<<<<< HEAD
    pip install wheel
    pip wheel -r requirements.txt
=======
>>>>>>> 6283fc17
    pip install tox codecov
    tox --recreate --notest

    # If "installdeps" fails, "tox" exits with an error, and the "set -e" above
    # causes it to retry.  If "inst" fails, however, no error is reported for some
    # reason.  The following line causes "grep" to exit with error (and thanks to
    # "set -e", the whole script, so travis will retry it) if we didn't get to the
    # end stage of "inst" (i.e. installing mimic itself).
    ./.tox/"${TOXENV}"/bin/pip freeze | grep -e '^mimic=='
fi<|MERGE_RESOLUTION|>--- conflicted
+++ resolved
@@ -49,11 +49,6 @@
 else
     python -m virtualenv ~/.venv
     source ~/.venv/bin/activate
-<<<<<<< HEAD
-    pip install wheel
-    pip wheel -r requirements.txt
-=======
->>>>>>> 6283fc17
     pip install tox codecov
     tox --recreate --notest
 
