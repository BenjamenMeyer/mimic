--- conflicted
+++ resolved
@@ -11,22 +11,13 @@
     packages=find_packages(exclude=[]) + ["twisted.plugins"],
     package_dir={'mimic': 'mimic'},
     install_requires=[
-<<<<<<< HEAD
         "characteristic==14.2.0",
         "klein==0.2.1",
-        "twisted>=13.2.0",
+        "twisted>=14.2.0",
         "jsonschema==2.0",
         "xmltodict==0.9.1",
-        "treq",
-        "six",
-=======
-        "characteristic>=14.2.0",
-        "klein>=0.2.1",
-        "twisted>=14.0.2",
-        "jsonschema>=2.0",
         "treq>=0.2.1",
         "six>=1.6.0",
->>>>>>> 19a37523
     ],
     include_package_data=True,
     license="Apache License, Version 2.0"
