--- conflicted
+++ resolved
@@ -33,11 +33,8 @@
             "treq>=0.2.1",
             "six>=1.6.0",
             "xmltodict>=0.9.1",
-<<<<<<< HEAD
-            "attrs>=15.0.0"
-=======
+            "attrs>=15.0.0",
             "testtools>=1.7.1"
->>>>>>> a3a32e47
         ],
         package_dir={"mimic": "mimic"},
         packages=find_packages(exclude=[]) + ["twisted.plugins"],
