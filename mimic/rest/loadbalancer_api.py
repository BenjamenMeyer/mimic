--- conflicted
+++ resolved
@@ -10,12 +10,7 @@
 from twisted.plugin import IPlugin
 from mimic.canned_responses.loadbalancer import (
     del_load_balancer,
-<<<<<<< HEAD
-    add_node, delete_node, list_nodes,
-    get_nodes)
-=======
-    add_node, delete_node, delete_nodes, list_nodes)
->>>>>>> ecd080ca
+    add_node, delete_node, list_nodes)
 from mimic.rest.mimicapp import MimicApp
 from mimic.imimic import IAPIMock
 from mimic.catalog import Entry
