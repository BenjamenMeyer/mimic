--- conflicted
+++ resolved
@@ -9,13 +9,7 @@
 from twisted.web.server import Request
 from twisted.plugin import IPlugin
 from mimic.canned_responses.loadbalancer import (
-    del_load_balancer,
-<<<<<<< HEAD
-    add_node, delete_node, delete_nodes,
-    get_nodes)
-=======
-    list_nodes)
->>>>>>> 53c71a92
+    del_load_balancer)
 from mimic.rest.mimicapp import MimicApp
 from mimic.imimic import IAPIMock
 from mimic.catalog import Entry
