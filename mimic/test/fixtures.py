--- conflicted
+++ resolved
@@ -77,10 +77,13 @@
         self.service_catalog_json = self.auth.service_catalog_json
         self.get_service_endpoint = self.auth.get_service_endpoint
 
-<<<<<<< HEAD
-        tenant_id = self.auth.service_catalog_json["access"]["token"]["tenant"]["id"]
-        service_name = apis[0].catalog_entries(tenant_id)[0].name
-        self.uri = self.get_service_endpoint(service_name)
+        try:
+            tenant_id = (self.auth.service_catalog_json
+                         ["access"]["token"]["tenant"]["id"])
+            service_name = apis[0].catalog_entries(tenant_id)[0].name
+            self.uri = self.get_service_endpoint(service_name)
+        except IndexError:
+            self.uri = None
 
 
 class APIDomainMockHelper(object):
@@ -98,13 +101,4 @@
         self.core = MimicCore(self.clock, [], domains=domains)
         self.root = MimicRoot(self.core).app.resource()
 
-        self.uri = '/domain/{0}'.format(domains[0].domain())
-=======
-        try:
-            tenant_id = (self.auth.service_catalog_json
-                         ["access"]["token"]["tenant"]["id"])
-            service_name = apis[0].catalog_entries(tenant_id)[0].name
-            self.uri = self.get_service_endpoint(service_name)
-        except IndexError:
-            self.uri = None
->>>>>>> d20a5678
+        self.uri = '/domain/{0}'.format(domains[0].domain())