--- conflicted
+++ resolved
@@ -30,8 +30,7 @@
         forbidden("testing forbidden", reqMock())
 
 
-<<<<<<< HEAD
-class ValidateEndpointTemplateInstance(SynchronousTestCase):
+class EndpointTemplateInstanceTests(SynchronousTestCase):
     """
     Validate the :obj:`EndpointTemplateStore`
     """
@@ -167,10 +166,7 @@
         self.assertEqual(data, serialized_data)
 
 
-class ValidateEndpointTemplates(SynchronousTestCase):
-=======
 class EndpointTemplatesTests(SynchronousTestCase):
->>>>>>> 5e393f41
     """
     Test Endpoint Template Functionality: list, add, update, remove.
     """
