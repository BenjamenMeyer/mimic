--- conflicted
+++ resolved
@@ -7,11 +7,7 @@
 from mimic.plugins import (nova_plugin, loadbalancer_plugin, swift_plugin,
                            queue_plugin, maas_plugin, rackconnect_v3_plugin,
                            glance_plugin, cloudfeeds_plugin, heat_plugin,
-<<<<<<< HEAD
-                           networks_plugin)
-=======
-                           dns_plugin)
->>>>>>> 3d143283
+                           networks_plugin, dns_plugin)
 
 
 class CoreBuildingTests(SynchronousTestCase):
@@ -48,11 +44,8 @@
             swift_plugin.swift,
             cloudfeeds_plugin.cloudfeeds,
             cloudfeeds_plugin.cloudfeeds_control,
-<<<<<<< HEAD
-            networks_plugin.networks
-=======
+            networks_plugin.networks,
             dns_plugin.dns
->>>>>>> 3d143283
         ))
         self.assertEqual(
             plugin_apis,
