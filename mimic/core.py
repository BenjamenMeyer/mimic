--- conflicted
+++ resolved
@@ -14,11 +14,8 @@
 from mimic.session import SessionStore
 from mimic.util.helper import random_hex_generator
 from mimic.model.mailgun_objects import MessageStore
-<<<<<<< HEAD
 from mimic.model.ironic_objects import IronicNodeStore
-=======
 from mimic.model.glance_objects import GlanceAdminImageStore
->>>>>>> d5983e2c
 
 
 class MimicCore(object):
@@ -42,11 +39,8 @@
         self._uuid_to_api = {}
         self.sessions = SessionStore(clock)
         self.message_store = MessageStore()
-<<<<<<< HEAD
         self.ironic_node_store = IronicNodeStore()
-=======
         self.glance_admin_image_store = GlanceAdminImageStore()
->>>>>>> d5983e2c
 
         for api in apis:
             this_api_id = ((api.__class__.__name__) + '-' +
