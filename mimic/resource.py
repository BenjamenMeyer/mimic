--- conflicted
+++ resolved
@@ -33,12 +33,8 @@
     base_uri_from_request
 )
 from mimic.rest.noit_api import NoitApi
-<<<<<<< HEAD
-from mimic.rest import fastly_api, mailgun_api, customer_api
-=======
-from mimic.rest import (fastly_api, mailgun_api,
+from mimic.rest import (fastly_api, mailgun_api, customer_api
                         ironic_api, glance_api)
->>>>>>> 609b418e
 from mimic.util.helper import seconds_to_timestamp
 
 
@@ -107,21 +103,19 @@
         """
         return fastly_api.FastlyApi(self.core).app.resource()
 
-<<<<<<< HEAD
     @app.route("/v1/customer_accounts/CLOUD", branch=True)
     def get_customer_api(self, request):
         """
         Adds support for the Customer API
         """
         return customer_api.CustomerApi(self.core).app.resource()
-=======
+
     @app.route("/ironic/v1", branch=True)
     def ironic_api(self, request):
         """
         Mock Ironic API.
         """
         return ironic_api.IronicApi(self.core).app.resource()
->>>>>>> 609b418e
 
     @app.route('/mimic/v1.0/presets', methods=['GET'])
     def get_mimic_presets(self, request):
