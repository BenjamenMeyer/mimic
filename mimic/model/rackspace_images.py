--- conflicted
+++ resolved
@@ -811,9 +811,6 @@
             "org.openstack__1__os_distro": "org.centos",
             "vm_mode": "metal",
             "auto_disk_config": "disabled"
-<<<<<<< HEAD
-        }
-=======
         }
 
 
@@ -850,5 +847,4 @@
                     if 'com.rackspace__1__ui_default_show' in image_spec:
                         image.set_is_default()
                     cls._images_store.append(image)
-        return cls._images_store
->>>>>>> 2fbe54a4
+        return cls._images_store